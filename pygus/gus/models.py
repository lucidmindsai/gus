""" The module holds the main objects that manage and handle simulation runtime and data collection. """

# Importing Python Libraries
import time
from typing import Dict, Union
import pandas as pd
import numpy as np
from functools import reduce
import logging

# Importing necessary Mesa packages
from mesa import Model
from mesa.time import RandomActivation
from mesa.space import MultiGrid
from mesa.datacollection import DataCollector

# Importing needed GUS objects
from .agents import Tree
from .allometrics import Species
from .weather import WeatherSim


class WeatherConfig:
<<<<<<< HEAD
    def __init__(self, growth_season_mean: int = 153, growth_season_var: int = 7):
        self.growth_season_mean = growth_season_mean
        self.growth_season_var = growth_season_var

=======
    def __init__(self, mean_growth_rate: int = 153, growth_rate_var: int = 7):
        self.mean_growth_rate = mean_growth_rate
        self.growth_rate_var = growth_rate_var
>>>>>>> b9242d44


class SiteConfig:
    """A class to hold site configuration parameters."""

    def __init__(
        self,
        total_m2: int,
        impervious_m2: int,
        pervious_m2: int,
        weather: Union[Dict, WeatherConfig],
        tree_density_per_ha: int = None,
<<<<<<< HEAD
        project_site_type: str = "park",
=======
        site_type: str = "park",
>>>>>>> b9242d44
    ):
        self.total_m2 = total_m2
        self.impervious_m2 = impervious_m2
        self.pervious_m2 = pervious_m2
        self.tree_density_per_ha = tree_density_per_ha
        # if weather is a dict, create a weatherConfig, else use the object
        if isinstance(weather, dict):
            self.weather = WeatherConfig(**weather)
        else:
            self.weather = weather

<<<<<<< HEAD
        self.site_type = project_site_type
=======
        self.site_type = site_type
>>>>>>> b9242d44


class Urban(Model):
    """A generic urban green space model. To be tailored according to specific sites."""

    # Used to hold the scaling of actual physical space within the digital space.
    # It shows the size of each cell (square) in meters.
    # FIXME: this needs to be brought up as a parameter and placed within the groups
    #      of parameters that handle physical to digital twin mapping.
    # dt_resolution = 2  # in meters

    site_types = ["park", "street", "forest", "pocket"]

    def __init__(
        self,
        population: pd.DataFrame,
<<<<<<< HEAD
        species_allometrics_file: str,
        site_config: SiteConfig,
        scenario: Dict,
=======
        species_composition: str,
        site_config: SiteConfig,
        scenario: Dict,
        batch=False,
>>>>>>> b9242d44
    ):
        """The constructor method.

        Args:
            population: (:obj:`pd.DataFrame`): A dataframe tree properties are read from a site.
            species_composition (:obj:`str`): The name of the file that keeps allometrics of the tree species for the site.
            site_config: (:obj:`string`): name of the json file.
            scenario: (:obj:`dict`): Python dictionary that holds experiment parameters.
        Returns:
            None

        Note:
            First release model.

        Todo:
            Check for hard coded constants and parameterize further.
        """
        super().__init__()
        # Setting MESA specific parameters
        width = int(max(population.xpos)) + 1
        length = int(max(population.ypos)) + 1
        self.grid = MultiGrid(width, length, torus=False)
        # to be parameterized and set during initialization.

        self._handle_site_configuration(site_config, len(population))
        self._load_experiment_parameters(scenario)

        # Load species composition and their allometrics
        self.species = Species(species_allometrics_file)  # will be used by agents.

        # Test that the df is complete or raise keyerror
        for attribute in ["dbh", "species", "condition", "xpos", "ypos"]:
            population[attribute]

        # copy and import df
        self.df = population
        self.num_agents = len(population)
        self.schedule = RandomActivation(self)

        self.sapling_dbh = min(population.dbh)
        # Each entry index i, represents number of years since the biomass is decay period.
        self.release_bins = {
            "slow": np.zeros(10),  # for dead root and standing tree.
            "fast": np.zeros(10),  # for mulched biomass
        }

        # Create agents.
        for index, row in self.df.iterrows():
            a = Tree(
                row.id, self, dbh=row.dbh, species=row.species, condition=row.condition
            )
            self.schedule.add(a)

            # Place trees on the plot based on actual physical positioning
            x = row.xpos
            y = row.ypos
            logging.debug("Placing agent {} at ({},{})".format(index, x, y))
            self.grid.place_agent(a, (x, y))

        # This variable below works as an indexer while adding new trees to the population during the run time.
        self.current_id = max(population.id)

        ALIVE_STATE = ["excellent", "good", "fair", "poor", "critical", "dying"]
        # Collecting model and agent level data
        self.datacollector = DataCollector(
            model_reporters={
                "Storage": lambda m: self.aggregate(m, "carbon_storage"),
                "Seq": lambda m: self.aggregate(m, "annual_gross_carbon_sequestration"),
                # "Sequestrated": self.aggregate_sequestration,
                # Avg sequestered carbon per tree is annual carbon divided by number of living trees
                "Avg_Seq": lambda m: self.aggregate(
                    m, "annual_gross_carbon_sequestration"
                )
                / (
                    self.count(
                        m,
                        "condition",
                        lambda x: x in ALIVE_STATE,
                    )
                ),
                "Released": self.compute_current_carbon_release,
                # Avg released carbon per year is annual carbon release divided by number of living trees
                "Avg_Rel": lambda m: self.compute_current_carbon_release(m)
                / self.count(
                    m,
                    "condition",
                    lambda x: x in ALIVE_STATE,
                ),
                "Alive": lambda m: self.count(
                    m, "condition", lambda x: x in ALIVE_STATE
                ),
                "Dead": lambda m: self.count(m, "condition", lambda x: x == "dead"),
                "Critical": lambda m: self.count(
                    m, "condition", lambda x: x == "critical"
                ),
                "Dying": lambda m: self.count(m, "condition", lambda x: x == "dying"),
                "Poor": lambda m: self.count(m, "condition", lambda x: x == "poor"),
                "Replaced": lambda m: self.count(
                    m, "condition", lambda x: x == "replaced"
                ),
                "Seq_std": self.agg_std_sequestration,
            },
            agent_reporters={
                "species": "species",
                "dbh": "dbh",
                "height": "tree_height",
                "crownH": "crown_height",
                "crownW": "crown_width",
                "canopy_overlap": "overlap_ratio",
                "cle": "cle",
                "condition": "condition",
                "dieback": "dieback",
                "biomass": "biomass",
                "seq": "annual_gross_carbon_sequestration",
                "carbon": "carbon_storage",
                "deroot": "decomposing_root",
                "detrunk": "decomposing_trunk",
                "mulched": "mulched",
                "burnt": "immediate_release",
                "coordinates": "pos",
            },
        )
        logging.info(
            "Initialisation of the Digital Twins of {} trees on a {} by {} digital space is complete!".format(
                self.num_agents, width, length
            )
        )

    def run(self, steps=None):
        """Customized MESA method that sets the major components of scenario analyses process."""
        pop = str(self.df.shape[0])
        if not steps:
            steps = self.time_horizon
            print("Running for {} steps".format(steps))
        start = time.time()
        logging.info("Year:{}".format(self.schedule.time + 1))
        for _ in range(steps):
            self.step()
        end = time.time()
        print("{} steps completed (pop. {}): {}".format(steps, pop, end - start))
        logging.info("Simulation is complete!")

<<<<<<< HEAD
        return self.impact_analysis()

=======
>>>>>>> b9242d44
    def step(self):
        """Customized MESA method that sets the major components of scenario analyses process."""
        logging.info("Year:{}".format(self.schedule.time + 1))
        self.get_weather_projection()

        logging.info("Agents are working ...")
        self.schedule.step()

        logging.info("Yearly data is being collected ...")
        self.datacollector.collect(self)

        # print('Step:{} ({}s)'.format(self.schedule.time, end-start))
        # print(self.release_bins['slow'])
        # print(self.release_bins['fast'])

    def impact_analysis(self) -> pd.DataFrame:
        """
        Provides impact analysis of the simulation
        """
        df_out_site = self.datacollector.get_model_vars_dataframe()
        return Urban.format_impact_analysis(df_out_site)

<<<<<<< HEAD
    def get_agent_data(self) -> pd.DataFrame:
        """
        Provides agent data of the simulation
        """
        df_out_agents = self.datacollector.get_agent_vars_dataframe()
        return df_out_agents
    
=======
>>>>>>> b9242d44
    def _load_experiment_parameters(self, experiment: Dict):
        """Loads site configuration information.

        Args:
            experiment: (:obj:`dict`): Python dictionary that holds experiment parameters.


        """

        # Read denisty to set the digital twin resolution which is defined as
        # the cell size in terms of actual distance.
        if "maintenance_scope" in experiment.keys():
            # maintenance_scope: (:obj:`int`): It can be 0:None,1:base, 2:cared)
            self.maintenance_scope = experiment["maintenance_scope"]
        else:
            logging.warning(
                "Maintenance scope is not given. A high maintenance site is assumed."
            )
            self.maintenance_scope = 2

        if "time_horizon" in experiment.keys():
            self.time_horizon = experiment["time_horizon"]
        elif "time_horizon_years" in experiment.keys():
            self.time_horizon = experiment["time_horizon_years"]
        else:
            logging.warning(
                "No time horizon found, the model will be run for 10 years. Setting `time_horizon` will change this."
            )

    def _handle_site_configuration(self, site_config: SiteConfig, population_size: int):
        """Loads site configuration information."""
        self.season_mean = site_config.weather.growth_season_mean
        self.season_var = site_config.weather.growth_season_var
        self.site_type = site_config.site_type
        self.dt_resolution = round(
            np.sqrt(1 / (population_size / site_config.total_m2)),
            2,  # round to < decimal places
        )

    def get_weather_projection(self):
        """The method retrieves wetaher projection for the current iteration,
        eg. year, at the moment it uses a simulated projections on the go,
        instead previously computed estimates or forecasts can be used as well.

        Args:
            None

        Returns:
            None
        Note:
            The avg season length is based on iTree Glasgow estimates (see iTree 2015 report)
            These variables need to be parameterrized and read-in through site (model) specific
            initialization module.
        Todo:
            * Implement a site initialization method that sets the initial parameters
            and tree specific variables.
        """
        # The avg season length is based on iTree Glasgow estimates (see iTree 2015 report)
        # These variables need to be parameterrized and read-in through site (model) specific
        # initialization module.
        # season_mean = 200

        self.WeatherAPI = WeatherSim(
            season_length=self.season_mean, season_var=self.season_var
        )

    @staticmethod
    def aggregate(model, var, func=lambda x, y: x + y, init=0):
        """A higher order function that aggregates a given variable.

        The aggregation function and the initial conditions can be specified.
        """
        return reduce(
            func, [eval("a.{}".format(var)) for a in model.schedule.agents], init
        )

    @staticmethod
    def count(model, memory, predicate):
        """A higher order function for counting agents that satisfy a specific attribute."""
        return len(
            list(
                filter(
                    predicate,
                    [eval("a.{}".format(memory)) for a in model.schedule.agents],
                )
            )
        )

    @staticmethod
    def aggregate_sequestration(model):
        """The function that accumulates yearly sequestration data from all trees within the site.

        Args:
            model: (:obj:`Urban`): an urban forest model.


        Returns:
            (:obj:float`): total sequestration in Kg.
        Note:
            None
        Todo:
            None
        """
        captured = [a.annual_gross_carbon_sequestration for a in model.schedule.agents]
        return sum(captured)

    @staticmethod
    def agg_std_sequestration(model):
        """The function estimates the standard deviation for yearly sequestration data from all trees within the site.

        Args:
            model: (:obj:`Urban`): an urban forest model.


        Returns:
            (:obj:float`): total sequestration in Kg.
        """
        captured = [a.annual_gross_carbon_sequestration for a in model.schedule.agents]
        return np.std(captured)

    @staticmethod
    def compute_current_carbon_release(model):
        """The function that accumulates yearly sequestration data from all trees within the site.

        Args:
            model: (:obj:`Urban`): an urban forest model.


        Returns:
            (:obj:float`): total sequestration in Kg.
        Note:
            None
        Todo:
            None
        """
        # roll current bins stored as np.array
        model.release_bins["slow"] = np.roll(model.release_bins["slow"], 1)
        model.release_bins["fast"] = np.roll(model.release_bins["fast"], 1)

        # aggregate required type of release (mulched, etc)
        mulched = Urban.aggregate(model, "mulched")
        standing = Urban.aggregate(model, "decomposing_trunk")
        root = Urban.aggregate(model, "decomposing_root")
        immediate = Urban.aggregate(model, "immediate_release")

        # add new potential releases into release bins
        model.release_bins["slow"][0] = standing + root
        model.release_bins["fast"][0] = mulched

        # compute and aggregate release
        def update_release(type):
            carbon_release = 0
            for i in range(len(model.release_bins[type])):
                mass = model.release_bins[type][i]
                rate = Urban.compute_carbon_release_rate(i + 1, type)
                released = rate * mass
                carbon_release += released
                model.release_bins[type][i] -= released
            return carbon_release

        carbon_release_slow = update_release("slow")
        carbon_release_fast = update_release("fast")

        return carbon_release_fast + carbon_release_slow + immediate

    @staticmethod
    def compute_carbon_release_rate(year, state="fast"):
        """Determines a carbon release rate.

        Args:

            year: (:obj:`int`) or (:obj:`float`): time passed since the biomass is dead.
            state: (:obj:`str`): Represents exposure type can be one of ('standing', 'mulched', 'root', 'fast', 'slow',)

        Returns:
            (:obj:`float`): decay rate.

        Note:

            The function computes the release rate based on the time spent since
            the total carbon within biomass of a dead tree or its parts. The shape of function
            assures a unit integral as time goes to infinity.

            When k = 2, in the first 3 years around 60% is released, which corresponds to
            empirical findings for mulched biomass above ground.

            When k = 5, in the first 3 years around 40% is released, which corresponds to
            empirical reports for carbon release for standing dead trees as well as underground roots.

            check:
                import scipy.integrate as integrate
                integrate.quad(f, 0, 20) > 0.96 for k in (2:5).
        """
        k = 2 if state in ("mulched", "fast") else 5
        return 1 / k * np.exp(-1 * year / k)

    @staticmethod
    def format_impact_analysis(model_vars: pd.DataFrame) -> pd.DataFrame:
        """
        Cleans the output of the simulation
        """
        # Process and clean data after the simulation

        # IMPACT ANALYSIS
        model_vars["Cum_Seq"] = model_vars.Seq.cumsum()

        # Processing to avoid out of range float values
        inf_count = np.isinf(model_vars).values.sum()
        if inf_count > 0:
            logging.debug("Cleaning {} INF values...".format(str(inf_count)))
            model_vars.replace([np.inf, -np.inf], np.nan, inplace=True)

        # Replace Nan values with 0. This can happen when the number of alive trees is 0 and the above divisions in 'IMPACT ANALYSIS' are performed.
        has_na_values = model_vars.isnull().values.any()
        if has_na_values:
            logging.debug("Removing N/A values...")
            model_vars.fillna(0, inplace=True)

        return model_vars<|MERGE_RESOLUTION|>--- conflicted
+++ resolved
@@ -21,16 +21,10 @@
 
 
 class WeatherConfig:
-<<<<<<< HEAD
     def __init__(self, growth_season_mean: int = 153, growth_season_var: int = 7):
         self.growth_season_mean = growth_season_mean
         self.growth_season_var = growth_season_var
 
-=======
-    def __init__(self, mean_growth_rate: int = 153, growth_rate_var: int = 7):
-        self.mean_growth_rate = mean_growth_rate
-        self.growth_rate_var = growth_rate_var
->>>>>>> b9242d44
 
 
 class SiteConfig:
@@ -43,11 +37,7 @@
         pervious_m2: int,
         weather: Union[Dict, WeatherConfig],
         tree_density_per_ha: int = None,
-<<<<<<< HEAD
         project_site_type: str = "park",
-=======
-        site_type: str = "park",
->>>>>>> b9242d44
     ):
         self.total_m2 = total_m2
         self.impervious_m2 = impervious_m2
@@ -59,11 +49,7 @@
         else:
             self.weather = weather
 
-<<<<<<< HEAD
-        self.site_type = project_site_type
-=======
-        self.site_type = site_type
->>>>>>> b9242d44
+        self.project_site_type = project_site_type
 
 
 class Urban(Model):
@@ -80,16 +66,9 @@
     def __init__(
         self,
         population: pd.DataFrame,
-<<<<<<< HEAD
         species_allometrics_file: str,
         site_config: SiteConfig,
         scenario: Dict,
-=======
-        species_composition: str,
-        site_config: SiteConfig,
-        scenario: Dict,
-        batch=False,
->>>>>>> b9242d44
     ):
         """The constructor method.
 
@@ -232,11 +211,8 @@
         print("{} steps completed (pop. {}): {}".format(steps, pop, end - start))
         logging.info("Simulation is complete!")
 
-<<<<<<< HEAD
         return self.impact_analysis()
 
-=======
->>>>>>> b9242d44
     def step(self):
         """Customized MESA method that sets the major components of scenario analyses process."""
         logging.info("Year:{}".format(self.schedule.time + 1))
@@ -259,7 +235,6 @@
         df_out_site = self.datacollector.get_model_vars_dataframe()
         return Urban.format_impact_analysis(df_out_site)
 
-<<<<<<< HEAD
     def get_agent_data(self) -> pd.DataFrame:
         """
         Provides agent data of the simulation
@@ -267,8 +242,6 @@
         df_out_agents = self.datacollector.get_agent_vars_dataframe()
         return df_out_agents
     
-=======
->>>>>>> b9242d44
     def _load_experiment_parameters(self, experiment: Dict):
         """Loads site configuration information.
 
@@ -300,9 +273,9 @@
 
     def _handle_site_configuration(self, site_config: SiteConfig, population_size: int):
         """Loads site configuration information."""
-        self.season_mean = site_config.weather.growth_season_mean
-        self.season_var = site_config.weather.growth_season_var
-        self.site_type = site_config.site_type
+        self.growth_season_mean = site_config.weather.growth_season_mean
+        self.growth_season_var = site_config.weather.growth_season_var
+        self.project_site_type = site_config.project_site_type
         self.dt_resolution = round(
             np.sqrt(1 / (population_size / site_config.total_m2)),
             2,  # round to < decimal places
@@ -332,7 +305,7 @@
         # season_mean = 200
 
         self.WeatherAPI = WeatherSim(
-            season_length=self.season_mean, season_var=self.season_var
+            season_length=self.growth_season_mean, season_var=self.growth_season_var
         )
 
     @staticmethod
