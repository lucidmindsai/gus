"""The module holds general purpose python functions on data preperations."""
from functools import reduce
import utm
import json
import math
import logging
import pandas as pd
import numpy as np

from .models import Urban, SiteConfig, WeatherConfig


def get_raster_data(
    dtwin,
    var="unique_id",
    probe=lambda x, y: x + y,
    predicate=lambda x: x,
    init=0,
    counts=False,
):
    """A general purpose function that collects celular data on the grid.

    Args:
            dtwin: (:obj:`Urban`): an urban forest model.
            var: (:obj:`string`): a valid memory variable of a tree.

    Returns:
            (:obj:numpy.ndarray`): raster like data on a 2D grid.
        Note:
            None
        Todo:
            None
    """
    if counts:
        probe = lambda x, y: x + 1
    raster = np.zeros((dtwin.grid.width, dtwin.grid.height))
    for cell in dtwin.grid.coord_iter():
        cell_content, x, y = cell
        cell_content = filter(
            lambda x: x.condition not in ["dead", "replaced"], cell_content
        )
        filtered = filter(predicate, [eval("a.{}".format(var)) for a in cell_content])
        raster[x][y] = reduce(probe, filtered, init)
    return raster


def latlng_array_to_xy(population_df, lat_column="lat", lng_column="lng"):
    """A general purpose function that translates lat, lng data to x,y pos.

    Args:
            lat_array: (:obj:`numpy.ndarray`): array of latitudes.
            lng_array: (:obj:`numpy.ndarray`): array of longitudes.

    Returns:
            (:obj:numpy.ndarray`): array of x,y positions.
        Note:
            None
    """
    lat = population_df[lat_column].to_numpy()
    lng = population_df[lng_column].to_numpy()
    easting, northing, _, _ = utm.from_latlon(
        lat, lng
    )  # also returns zone and zone letter
    population_df["xpos"] = easting.astype(int)
    population_df["ypos"] = northing.astype(int)
<<<<<<< HEAD

    # Normalise the xpos, ypos values, and round to integers
    population_df["xpos"] = population_df["xpos"] - population_df["xpos"].min()
    population_df["ypos"] = population_df["ypos"] - population_df["ypos"].min()
=======

    # Normalise the xpos, ypos values, and round to integers
    population_df["xpos"] = population_df["xpos"] - population_df["xpos"].min()
    population_df["ypos"] = population_df["ypos"] - population_df["ypos"].min()

    return population_df
>>>>>>> 9a470880

    return population_df

def latlng_to_xy(row):
    """DEPRECATED: Much slower than latlng_array_to_xy, but works on a single row.

    A general purpose function that translates lat, lng data to x,y pos.

    Args:
            row: (pandas.DataFrame.row): a Pandas DataFrame row.

    Returns:
            row: (pandas.DataFrame.row): converted xpos and ypos added to the DataFrame row.
        Note:
            None
        Todo:
            None
    """
    coordinates = utm.from_latlon(row["lat"], row["lng"])
    row["xpos"], row["ypos"] = coordinates[0], coordinates[1]
    return row


def raster_grid(df, minx, miny, grid_width):
    """A general purpose function is to place the data on the grid with given sizes.

    Args:
            row: (pandas.DataFrame.row): a Pandas DataFrame row.
            minx: (:obj:`int`): minimum x pos value.
            miny: (:obj:`int`): minimum y pos value.
            grid_width: (:obj:`string`): width of the grid to be mapped at.
    Returns:
            row: (pandas.DataFrame.row): converted xpos and ypos added to the DataFrame row.
        Note:
            None
        Todo:
            None
    """
    df["gus_x"] = ((df["xpos"] - minx) // grid_width).astype(int)
    df["gus_y"] = ((df["ypos"] - miny) // grid_width).astype(int)
    return df


def load_site_config_file(config_file) -> SiteConfig:
    """Loads site configuration information from a json file in the form:

    {
        "total_m2":1000,
        "impervious_m2":500,
        "pervious_m2": 500,
        "tree_density_per_ha": 400,
        "weather": {
            "growth_season_mean": 200,
            "growth_season_var": 7
            },
        "project_site_type":"park"
    }

    Args:
        config_file: (:obj:`string`): name of the json file.
    """
    try:
        f = open(config_file)
    except IOError as e:
        print(str(e))
    params = json.loads(f.read())

    # Read in growth season mean and variance to be used by weather forecasting module.
    try:
        season_mean = params["weather"]["growth_season_mean"]
        season_var = params["weather"]["growth_season_var"]
    except KeyError:
        logging.warning(
            "Tree growth season mean and variance is not provided as expected. Global average is used."
        )
    weather = WeatherConfig(season_mean, season_var)

    # read site type
    stype = "park"  # default type
    if "project_site_type" in params.keys():
        if params["project_site_type"] in Urban.site_types:
            stype = params["project_site_type"]
        else:
            logging.warning("Undefined site type recognized. Park type will be used.")
    else:
        logging.warning("Site type is not provided. Park type will be used.")

    return SiteConfig(
        total_m2=params.get("total_m2", 1000),
        impervious_m2=params.get("impervious_m2", 500),
        pervious_m2=params.get("pervious_m2", 500),
        tree_density_per_ha=params.get("tree_density_per_ha", 400),
        weather=weather,
        project_site_type=stype,
    )


def calculate_dataframe_area(tree_df: pd.DataFrame):
    # If xpos and ypos columns exist, calculate area with them
    if "xpos" in tree_df.columns and "ypos" in tree_df.columns:
        # Get area
        min_x = tree_df["xpos"].min()
        max_x = tree_df["xpos"].max()
        min_y = tree_df["ypos"].min()
        max_y = tree_df["ypos"].max()
        return (max_x - min_x) * (max_y - min_y)
    # otherwise, check for lat and lon columns
    elif "lat" in tree_df.columns and "lng" in tree_df.columns:
        R = 6371000  # Radius of the Earth in meters
        min_lat = tree_df["lat"].min()
        max_lat = tree_df["lat"].max()
        min_lon = tree_df["lng"].min()
        max_lon = tree_df["lng"].max()

        # Convert degrees to radians
        lat1_rad = math.radians(min_lat)
        lat2_rad = math.radians(max_lat)
        lon1_rad = math.radians(min_lon)
        lon2_rad = math.radians(max_lon)

        # Calculate average latitude
        lat_avg = (lat1_rad + lat2_rad) / 2

        # Calculate the differences in latitude and longitude
        d_lat = abs(math.sin(lat2_rad) - math.sin(lat1_rad))
        d_lon = abs(lon2_rad - lon1_rad)

        # Calculate the area
        return d_lat * d_lon * R * R * math.cos(lat_avg)

    return None<|MERGE_RESOLUTION|>--- conflicted
+++ resolved
@@ -63,19 +63,10 @@
     )  # also returns zone and zone letter
     population_df["xpos"] = easting.astype(int)
     population_df["ypos"] = northing.astype(int)
-<<<<<<< HEAD
 
     # Normalise the xpos, ypos values, and round to integers
     population_df["xpos"] = population_df["xpos"] - population_df["xpos"].min()
     population_df["ypos"] = population_df["ypos"] - population_df["ypos"].min()
-=======
-
-    # Normalise the xpos, ypos values, and round to integers
-    population_df["xpos"] = population_df["xpos"] - population_df["xpos"].min()
-    population_df["ypos"] = population_df["ypos"] - population_df["ypos"].min()
-
-    return population_df
->>>>>>> 9a470880
 
     return population_df
 
