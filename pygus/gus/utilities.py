--- conflicted
+++ resolved
@@ -57,26 +57,13 @@
     """    
     lat = population_df[lat_column].to_numpy()
     lng = population_df[lng_column].to_numpy()
-<<<<<<< HEAD
-    # TODO: Which is faster? This or the below?
     easting, northing, _, _ = utm.from_latlon(lat, lng) #also returns zone and zone letter
-    #convert to integers
-=======
-    easting, northing, _, _ = utm.from_latlon(lat, lng) #also returns zone and zone letter
->>>>>>> 94c27dc0
     population_df['xpos'] = easting.astype(int)
     population_df['ypos'] = northing.astype(int)
 
     # Normalise the xpos, ypos values, and round to integers
     population_df['xpos'] = population_df['xpos'] - population_df['xpos'].min()
     population_df['ypos'] = population_df['ypos'] - population_df['ypos'].min()
-<<<<<<< HEAD
-    
-    # xpos, ypos = utm.from_latlon(lat, lng)
-    # population_df["xpos"] = xpos
-    # population_df["ypos"] = ypos
-=======
->>>>>>> 94c27dc0
 
     return population_df
 
