# -*- coding: utf-8 -*-
import pytest
import time
import json
import pandas as pd
from pygus.gus import Urban
<<<<<<< HEAD
from pygus.gus.utilities import load_site_config_file
=======
from pygus.gus.models import SiteConfig
>>>>>>> 064abcd7

# input_trees = "pygus/gus/inputs/trees.csv"
input_trees = "pygus/gus/inputs/amsterdam_all_trees_1000.csv"


def test_parallelise():
    scenario_file = "pygus/gus/inputs/scenario.json"
    site_file = "pygus/gus/inputs/site.json"
    try:
        scen = open(scenario_file)
<<<<<<< HEAD
    except IOError as e:
        print(str(e))
    scenario = json.loads(scen.read())
    model = Urban(
        population=pd.read_csv(input_trees),
        species_allometrics_file="pygus/gus/inputs/allometrics.json",
        site_config=load_site_config_file(site_file),
=======
        site = open(site_file)
    except IOError as e:
        print(str(e))
    scenario = json.loads(scen.read())
    site_config = SiteConfig(**json.loads(site.read()))
    model = Urban(
        population=pd.read_csv(input_trees),
        species_allometrics_file="pygus/gus/inputs/allometrics.json",
        site_config=site_config,
>>>>>>> 064abcd7
        scenario=scenario,
    )

    start = time.time()
    # model.run(scenario.get("time_horizon_years"))
<<<<<<< HEAD
    model.run()
    end = time.time()
    print("Time elapsed: {}".format(end - start))

    impacts = model.impact_analysis()
=======
    impacts: pd.DataFrame = model.run()
    end = time.time()
    print("Time elapsed: {}".format(end - start))

>>>>>>> 064abcd7
    assert not impacts.empty
    assert not impacts["Replaced"].empty
    assert not impacts["Avg_Seq"].empty
    assert not impacts["Alive"].empty
    assert not impacts["Dead"].empty
    assert not impacts["Cum_Seq"].empty

    assert len(impacts["Replaced"]) == len(impacts["Alive"])
    assert len(impacts["Replaced"]) == scenario.get("time_horizon_years")<|MERGE_RESOLUTION|>--- conflicted
+++ resolved
@@ -4,14 +4,11 @@
 import json
 import pandas as pd
 from pygus.gus import Urban
-<<<<<<< HEAD
-from pygus.gus.utilities import load_site_config_file
-=======
 from pygus.gus.models import SiteConfig
->>>>>>> 064abcd7
+from pygus.gus.utilities import get_raster_data, latlng_array_to_xy
 
 # input_trees = "pygus/gus/inputs/trees.csv"
-input_trees = "pygus/gus/inputs/amsterdam_all_trees_1000.csv"
+input_trees = "pygus/gus/inputs/amsterdam_all_trees_latlng_1000.csv"
 
 
 def test_parallelise():
@@ -19,42 +16,25 @@
     site_file = "pygus/gus/inputs/site.json"
     try:
         scen = open(scenario_file)
-<<<<<<< HEAD
-    except IOError as e:
-        print(str(e))
-    scenario = json.loads(scen.read())
-    model = Urban(
-        population=pd.read_csv(input_trees),
-        species_allometrics_file="pygus/gus/inputs/allometrics.json",
-        site_config=load_site_config_file(site_file),
-=======
         site = open(site_file)
     except IOError as e:
         print(str(e))
     scenario = json.loads(scen.read())
     site_config = SiteConfig(**json.loads(site.read()))
+    
+    tree_population = latlng_array_to_xy(pd.read_csv(input_trees))
     model = Urban(
-        population=pd.read_csv(input_trees),
+        population=tree_population,
         species_allometrics_file="pygus/gus/inputs/allometrics.json",
         site_config=site_config,
->>>>>>> 064abcd7
         scenario=scenario,
     )
 
     start = time.time()
-    # model.run(scenario.get("time_horizon_years"))
-<<<<<<< HEAD
-    model.run()
-    end = time.time()
-    print("Time elapsed: {}".format(end - start))
-
-    impacts = model.impact_analysis()
-=======
     impacts: pd.DataFrame = model.run()
     end = time.time()
     print("Time elapsed: {}".format(end - start))
 
->>>>>>> 064abcd7
     assert not impacts.empty
     assert not impacts["Replaced"].empty
     assert not impacts["Avg_Seq"].empty
